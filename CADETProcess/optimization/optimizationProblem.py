from functools import wraps
import inspect
import math
from pathlib import Path
import random
import shutil
import uuid
import warnings

from addict import Dict
import numpy as np
import hopsy
import pathos

from CADETProcess import CADETProcessError
from CADETProcess import log
from CADETProcess import settings

from CADETProcess.dataStructure import StructMeta
from CADETProcess.dataStructure import (
    String, Switch, RangedInteger, Callable, Tuple,
    DependentlySizedNdArray
)
from CADETProcess.dataStructure import frozen_attributes
from CADETProcess.dataStructure import (
    check_nested, generate_nested_dict, get_nested_value
)
from CADETProcess.transform import (
    NoTransform, AutoTransform, NormLinearTransform, NormLogTransform
)

from CADETProcess.metric import MetricBase

from CADETProcess.optimization import ResultsCache


@frozen_attributes
class OptimizationProblem(metaclass=StructMeta):
    """Class for configuring optimization problems.

    Stores information about
    - optimization variables
    - objectives
    - linear and nonlinear constraints
    - callbacks
    - meta scores
    - multi-criteria-decision functions

    Attributes
    ----------
    name : str
        Name of the optimization problem
    evaluation_objects : list
        Objects containing parameters to be optimized.
    evaluators : obj
        Objects used to evaluate evaluation_object.
    cache : ResultsCache
        Cache to store (intermediate) results.
    variables : list
        List of optimization variables.
    objectives: list
        Objective functions.
    nonlinear_constraints: list of callables
        Nonlinear constraint functions.
    linear_constraints : list
        List of all linear constraints of an OptimizationProblem.
    linear_equality_constraints : list
        List with all linear equality constrains of an OptimizationProblem.
    callbacks : list
        List of callback functions to record progress.
    meta_scores: list
        Meta score functions.
    multi_criteria_decision_functions : list
        Multi criteria decision functions.

    """

    name = String()

    def __init__(
            self,
            name,
            use_diskcache=True,
            cache_directory=None,
            log_level='INFO'):
        """Initialize OptimizationProblem.

        Parameters
        ----------
        name : str
            Name of the optimization problem.
        use_diskcache : bool, optional
            If True, use diskcache to cache intermediate results. The default is True.
        cache_directory : Path, optional
            Path for results cache database. If None, `working_directory` is used.
            Only has an effect if `use_diskcache` is True.
        log_level : {'DEBUG', INFO, WARN, ERROR, CRITICAL}, optional
            Log level. The default is 'INFO'.

        """
        self.name = name
        self.logger = log.get_logger(self.name, level=log_level)

        self._evaluation_objects_dict = {}
        self._evaluators = []

        self.cached_evaluators = []
        self.use_diskcache = use_diskcache
        self.cache_directory = cache_directory
        self.setup_cache()

        self._variables = []
        self._dependent_variables = []
        self._objectives = []
        self._nonlinear_constraints = []
        self._linear_constraints = []
        self._linear_equality_constraints = []
        self._meta_scores = []
        self._multi_criteria_decision_functions = []
        self._callbacks = []

    def untransforms(func):
        """Untransform population or individual before calling function."""
        @wraps(func)
        def wrapper(self, x, *args, untransform=False, **kwargs):
            """Untransform population or individual before calling function."""
            x = np.array(x, ndmin=1)
            if untransform:
                x = self.untransform(x)

            return func(self, x, *args, **kwargs)

        return wrapper

    def gets_dependent_values(func):
        """Get dependent values of individual before calling function."""
        @wraps(func)
        def wrapper(self, x, *args, get_dependent_values=False, **kwargs):
            if get_dependent_values:
                x = self.get_dependent_values(x)

            return func(self, x, *args, **kwargs)

        return wrapper

    def get_variable_index(self, variable):
        var_names = self.variable_names
        return [i for i, v in enumerate(var_names) if variable == v][0]

    def ensures2d(func):
        """Make sure population is ndarray with ndmin=2."""
        @wraps(func)
        def wrapper(self, population, *args, **kwargs):
            population = np.array(population, ndmin=2)

            return func(self, population, *args, **kwargs)

        return wrapper

    @property
    def evaluation_objects(self):
        """list: Objects to be evaluated during optimization.

        See Also
        --------
        OptimizatonVariable
        Evaluator
        evaluate
        Performance
        objectives
        nonlinear_constraints

        """
        return list(self._evaluation_objects_dict.values())

    @property
    def evaluation_objects_dict(self):
        """dict: Evaluation objects names and objects."""
        return self._evaluation_objects_dict

    def add_evaluation_object(self, evaluation_object, name=None):
        """Add evaluation object to the optimization problem.

        Parameters
        ----------
        evaluation_object : obj
            evaluation object to be added to the optimization problem.
        name : str, optional
            Name of the evaluation_object. If None, parameter_path is used.

        Raises
        ------
        CADETProcessError
            If evaluation object already exists in optimization problem.
            If evaluation object with same name already exists in optimization
            problem.

        """
        if name is None:
            name = str(evaluation_object)

        if evaluation_object in self.evaluation_objects:
            raise CADETProcessError(
                'Evaluation object already part of optimization problem.'
            )

        if name in self.evaluation_objects_dict:
            raise CADETProcessError(
                'Evaluation object with same name already exists.'
            )

        self._evaluation_objects_dict[name] = evaluation_object

    @property
    def variables(self):
        """list: List of all optimization variables."""
        return self._variables

    @property
    def variable_names(self):
        """list: Optimization variable names."""
        return [var.name for var in self.variables]

    @property
    def n_variables(self):
        """int: Number of optimization variables."""
        return len(self.variables)

    @property
    def independent_variables(self):
        """list: Independent OptimizationVaribles."""
        return list(filter(lambda var: var.is_independent, self.variables))

    @property
    def independent_variable_names(self):
        """list: Independent optimization variable names."""
        return [var.name for var in self.independent_variables]

    @property
    def n_independent_variables(self):
        """int: Number of independent optimization variables."""
        return len(self.independent_variables)

    @property
    def independent_variable_indices(self):
        """list: Indices of indpeendent variables."""
        return [
            i for i, var in enumerate(self.variable_names)
            if var in self.independent_variable_names
        ]

    @property
    def dependent_variables(self):
        """list: OptimizationVaribles with dependencies."""
        return list(
            filter(lambda var: var.is_independent is False, self.variables)
        )

    @property
    def dependent_variable_names(self):
        """list: Dependent optimization variable names."""
        return [var.name for var in self.dependent_variables]

    @property
    def n_dependent_variables(self):
        """int: Number of dependent optimization variables."""
        return len(self.dependent_variables)

    @property
    def variables_dict(self):
        """dict: All optimization variables indexed by variable name."""
        return {var.name: var for var in self.variables}

    @property
    def variable_values(self):
        """list: Values of optimization variables."""
        return [var.value for var in self.variables]

    def add_variable(
            self, name, evaluation_objects=-1, parameter_path=None,
            lb=-math.inf, ub=math.inf, transform=None,
            component_index=None, polynomial_index=None):
        """Add optimization variable to the OptimizationProblem.

        The function encapsulates the creation of OptimizationVariable objects
        in order to prevent invalid OptimizationVariables.

        Parameters
        ----------
        name : str, optional
            Name of the variable. If None, parameter_path is used.
        evaluation_objects : EvaluationObject or list of EvaluationObjects
            Evaluation object to set parameters.
            If -1, all evaluation objects are used.
            If None, no evaluation object is associated (dummy variable).
            The default is -1.
        parameter_path : str, optional
            Path of the parameter including the evaluation object.
            If None, name must be provided.
        lb : float
            Lower bound of the variable value.
        ub : float
            Upper bound of the variable value.
        transform : {'auto', 'log', 'linear', None}:
            Variable transform. The default is auto.
        component_index : int
            Index for component specific variables.
        polynomial_index : int
            Index for specific polynomial coefficient.

        Raises
        ------
        CADETProcessError
            If the Variable already exists in the dictionary.

        See Also
        --------
        evaluation_objects
        OptimizationVariable
        remove_variable

        """
        if name in self.variables_dict:
            raise CADETProcessError("Variable already exists")

        if evaluation_objects is None:
            evaluation_objects = []
        elif evaluation_objects == -1:
            evaluation_objects = self.evaluation_objects
        elif not isinstance(evaluation_objects, list):
            evaluation_objects = [evaluation_objects]

        evaluation_objects = [
            self.evaluation_objects[eval_obj] if isinstance(eval_obj, str)
            else eval_obj
            for eval_obj in evaluation_objects
        ]

        if parameter_path is None and len(evaluation_objects) > 0:
            parameter_path = name

        var = OptimizationVariable(
            name, evaluation_objects, parameter_path,
            lb=lb, ub=ub, transform=transform,
            component_index=component_index,
            polynomial_index=polynomial_index
        )

        self._variables.append(var)

        super().__setattr__(name, var)

    def remove_variable(self, var_name):
        """Remove optimization variable from the OptimizationProblem.

        Parameters
        ----------
        var_name : str
            Name of the variable to be removed from list of variables.

        Raises
        ------
        CADETProcessError
            If required variable does not exist.

        See Also
        --------
        add_variable

        """
        try:
            var = self.variables_dict[var_name]
        except KeyError:
            raise CADETProcessError("Variable does not exist")

        self._variables.remove(var)
        self.__dict__.pop(var_name)

    def add_variable_dependency(
            self, dependent_variable, independent_variables, transform):
        """Add dependency between two optimization variables.

        Parameters
        ----------
        dependent_variable : str
            OptimizationVariable whose value will depend on other variables.
        independent_variables : {str, list}
            Independent variable name or list of independent variables names.
        transform : callable
            Function to describe dependency.
            Must take all independent variables as arguments in the order as
            given by independent_variables.
            Returns transformed dependent value.

        Raises
        ------
        CADETProcessError
            If dependent_variable OR independent_variables are not found.

        See Also
        --------
        OptimizationVariable
        add_variable

        """
        try:
            var = self.variables_dict[dependent_variable]
        except KeyError:
            raise CADETProcessError("Cannot find dependent variable")

        if not isinstance(independent_variables, list):
            independent_variables = [independent_variables]
        if not all(
                indep in self.variables_dict
                for indep in independent_variables):
            raise CADETProcessError(
                "Cannot find one or more independent variables"
            )

        vars = [self.variables_dict[indep] for indep in independent_variables]
        var.add_dependency(vars, transform)

    @untransforms
    def get_dependent_values(self, x):
        """Determine values of dependent optimization variables.

        Parameters
        ----------
        x : list
            Value of the optimization variables in untransformed space.

        Raises
        ------
        CADETProcessError
            If length of parameters does not match.

        Returns
        -------
        x : list
            Value of all optimization variables in untransformed space.

        """
        if len(x) != self.n_independent_variables:
            raise CADETProcessError(
                f'Expected {self.n_independent_variables} value(s)'
            )

        variables = self.independent_variables

        for variable, value in zip(variables, x):
            value = np.format_float_positional(
                value, precision=variable.precision, fractional=False
            )
            variable.value = float(value)

        return self.variable_values

    @untransforms
    def get_independent_values(self, x):
        """Remove dependent values from x.

        Parameters
        ----------
        x : list
            Value of all optimization variables.
            Works for transformed and untransformed space.

        Raises
        ------
        CADETProcessError
            If length of parameters does not match.

        Returns
        -------
        x_independent : list
            Values of all independent optimization variables.

        """
        if len(x) != self.n_variables:
            raise CADETProcessError(
                f'Expected {self.n_variables} value(s)'
            )

        x_independent = []

        for variable, value in zip(self.variables, x):
            if variable.is_independent:
                x_independent.append(value)

        return x_independent

    @untransforms
    def set_variables(self, x, evaluation_objects=-1):
        """Set the values from the x-vector to the EvaluationObjects.

        Parameters
        ----------
        x : array_like
            Value of all optimization variables in untransformed space.
        evaluation_objects : list or EvaluationObject or None or -1
            Evaluations objects to set variables in.
            If None, do not set variables.
            If -1, variables are set to all evaluation objects.
            The default is -1.

        Returns
        -------
        evaluation_object : list
            Evaluation Objects with set parameters.

        Raises
        ------
        CADETProcessError
            If x does not have correct length.
        ValueError
            If value of variable exceeds bounds.

        See Also
        --------
        OptimizationVariable
        evaluate

        """
        values = self.get_dependent_values(x)

        if evaluation_objects is None:
            evaluation_objects = []
        elif evaluation_objects == -1:
            evaluation_objects = self.evaluation_objects
        elif not isinstance(evaluation_objects, list):
            evaluation_objects = [evaluation_objects]

        eval_obj_dict = {
            eval_obj.name: eval_obj
            for eval_obj in evaluation_objects
        }

        for variable, value in zip(self.variables, values):
            # TODO: Should use variable.value = value.
            # However, this currently would raise CADETProcessError for dependent vars.
            if value < variable.lb:
                raise ValueError("Exceeds lower bound")
            if value > variable.ub:
                raise ValueError("Exceeds upper bound")
            for eval_obj in variable.evaluation_objects:
                try:
                    eval_obj = eval_obj_dict[eval_obj.name]
                except KeyError:
                    continue

                if variable.polynomial_index is not None:
                    value_array = get_nested_value(
                        eval_obj.parameters, variable.parameter_path
                    ).copy()
                    if variable.component_index is not None:
                        value_array[
                            variable.component_index, variable.polynomial_index
                        ] = value
                    else:
                        value_array[:, variable.polynomial_index] = value

                    parameters = generate_nested_dict(
                        variable.parameter_path, value_array
                    )
                elif variable.component_index is not None:
                    value_array = get_nested_value(
                        eval_obj.parameters, variable.parameter_path
                    )

                    value_array[variable.component_index] = value

                    parameters = generate_nested_dict(
                        variable.parameter_path, value_array
                    )
                else:
                    parameters = generate_nested_dict(
                        variable.parameter_path, value
                    )

                eval_obj.parameters = parameters

        return list(eval_obj_dict.values())

    def _evaluate_individual(self, eval_funs, x, force=False):
        """Call evaluation function function at point x.

        This function iterates over all functions in eval_funs (e.g. objectives).
        To parallelize this, use _evaluate_population

        Parameters
        ----------
        eval_funs : list of callables
            Evaluation function.
        x : array_like
            Value of all optimization variables in untransformed space.
        force : bool
            If True, do not use cached results. The default is False.

        Returns
        -------
        results : list
            Values of the evaluation functions at point x.

        See Also
        --------
        evaluate_objectives
        evaluate_nonlinear_constraints
        _evaluate

        """
        x = np.asarray(x)
        results = np.empty((0,))

        for eval_fun in eval_funs:
            try:
                value = self._evaluate(x, eval_fun, force)
                results = np.hstack((results, value))
            except CADETProcessError as e:
                self.logger.warning(
                    f'Evaluation of {eval_fun.name} failed at {x} with Error "{e}". '
                    f'Returning bad metrics.'
                )
                results = np.hstack((results, eval_fun.bad_metrics))

        return results

    def _evaluate_population(self, eval_fun, population, force=False, n_cores=-1):
        """Evaluate eval_fun functions for each point x in population.

        Parameters
        ----------
        eval_fun : callable
            Callable to be evaluated.
        population : list
            Population.
        force : bool, optional
            If True, do not use cached values. The default is False.
        n_cores : int, optional
            Number of cores to parallelize evaluation.
            If `-1`, all cores available will be used.
            The default is -1.

        Raises
        ------
        CADETProcessError
            DESCRIPTION.

        Returns
        -------
        results : list
            DESCRIPTION.

        """
        if not self.cache.use_diskcache and n_cores != 1:
            raise CADETProcessError(
                "Cannot use dict cache for multiprocessing."
            )

        def eval_fun_wrapper(ind):
            results = eval_fun(ind, force=force)
            self.cache.close()

            return results

        if n_cores == 1:
            results = []
            for ind in population:
                res = eval_fun_wrapper(ind)
                results.append(res)
        else:
            if n_cores == 0 or n_cores == -1:
                n_cores = None

            self.cache.close()

            with pathos.pools.ProcessPool(ncpus=n_cores) as pool:
                results = pool.map(eval_fun_wrapper, population)

        return np.array(results, ndmin=2)

    @untransforms
    def _evaluate(self, x, func, force=False):
        """Iterate over all evaluation objects and evaluate at x.

        Parameters
        ----------
        x : array_like
            Value of the optimization variables in untransformed space.
        func : Evaluator or Objective, or Nonlinear Constraint, or Callback
            Evaluation function.
        force : bool
            If True, do not use cached results. The default is False.

        Returns
        -------
        results : TYPE
            DESCRIPTION.

        """
        self.logger.debug(f'evaluate {str(func)} at {x}')

        results = np.empty((0,))

        if func.evaluators is not None:
            requires = [*func.evaluators, func]
        else:
            requires = [func]

        evaluation_objects = self.set_variables(x, func.evaluation_objects)
        if len(evaluation_objects) == 0:
            evaluation_objects = [None]

        for eval_obj in evaluation_objects:
            self.logger.debug(
                f"Evaluating {func}. "
                f"requires evaluation of {[str(req) for req in requires]}"
            )

            if eval_obj is None:
                current_request = x
            else:
                current_request = eval_obj

            if not force:
                remaining = []
                for step in reversed(requires):
                    try:
                        key = (str(eval_obj), step.id, str(x))
                        result = self.cache.get(key)
                        self.logger.debug(
                            f'Got {str(step)} results from cache.'
                        )
                        current_request = result
                        break
                    except KeyError:
                        pass

                    remaining.insert(0, step)
            else:
                remaining = requires

            self.logger.debug(
                f'Evaluating remaining functions: '
                f'{[str(step) for step in remaining]}.'
            )

            for step in remaining:
                if isinstance(step, Callback):
                    step.evaluate(current_request, eval_obj)
                    result = np.empty((0))
                else:
                    result = step.evaluate(current_request)
                if step not in self.cached_steps:
                    tag = 'temp'
                else:
                    tag = None
                key = (str(eval_obj), step.id, str(x))
                self.cache.set(key, result, tag=tag)
                current_request = result

            if len(result) != func.n_metrics:
                raise CADETProcessError(
                    f"Got results with length {len(result)}. "
                    f"Expected length {func.n_metrics} from {str(func)}"
                )

            results = np.hstack((results, result))

        return results

    @property
    def evaluators(self):
        """list: Evaluators in OptimizationProblem."""
        return self._evaluators

    @property
    def evaluators_dict_reference(self):
        """dict: Evaluator objects indexed by original_callable."""
        return {evaluator.evaluator: evaluator for evaluator in self.evaluators}

    @property
    def evaluators_dict(self):
        """dict: Evaluator objects indexed by name."""
        return {evaluator.name: evaluator for evaluator in self.evaluators}

    def add_evaluator(self, evaluator, name=None, cache=False, args=None, kwargs=None):
        """Add Evaluator to OptimizationProblem.

        Evaluators can be referenced by objective and constraint functions to
        perform preprocessing steps.

        Parameters
        ----------
        evaluator : callable
            Evaluation function.
        name : str, optional
            Name of the evaluator.
        cache : bool, optional
            If True, results of the evaluator are cached. The default is False.
        args : tuple, optional
            Additional arguments for evaluation function.
        kwargs : dict, optional
            Additional keyword arguments for evaluation function.

        Raises
        ------
        TypeError
            If evaluator is not callable.
        CADETProcessError
            If evaluator with same name already exists.

        """
        if not callable(evaluator):
            raise TypeError("Expected callable evaluator.")

        if name is None:
            if inspect.isfunction(evaluator) or inspect.ismethod(evaluator):
                name = evaluator.__name__
            else:
                name = str(evaluator)

        if name in self.evaluators_dict:
            raise CADETProcessError("Evaluator with same name already exists.")

        evaluator = Evaluator(
            evaluator,
            name,
            args=args,
            kwargs=kwargs,
        )
        self._evaluators.append(evaluator)

        if cache:
            self.cached_evaluators.append(evaluator)

    @property
    def objectives(self):
        """list: Objective functions."""
        return self._objectives

    @property
    def objective_names(self):
        """list: Objective function names."""
        return [obj.name for obj in self.objectives]

    @property
    def objective_labels(self):
        """list: Objective function metric labels."""
        labels = []
        for obj in self.objectives:
            labels += obj.labels

        return labels

    @property
    def n_objectives(self):
        """int: Number of objectives."""
        n_objectives = 0

        for objective in self.objectives:
            if len(objective.evaluation_objects) != 0:
                factor = len(objective.evaluation_objects)
            else:
                factor = 1
            n_objectives += factor*objective.n_objectives

        return n_objectives

    def add_objective(
            self,
            objective,
            name=None,
            n_objectives=1,
            bad_metrics=None,
            evaluation_objects=-1,
            labels=None,
            requires=None,
            *args, **kwargs):
        """Add objective function to optimization problem.

        Parameters
        ----------
        objective : callable or MetricBase
            Objective function.
        name : str, optional
            Name of the objective.
        n_objectives : int, optional
            Number of metrics returned by objective function.
            The default is 1.
        bad_metrics : flot or list of floats, optional
            Value which is returned when evaluation fails.
        evaluation_objects : {EvaluationObject, None, -1, list}
            EvaluationObjects which are evaluated by objective.
            If None, no EvaluationObject is used.
            If -1, all EvaluationObjects are used.
        labels : str, optional
            Names of the individual metrics.
        requires : {None, Evaluator, list}
            Evaluators used for preprocessing.
            If None, no preprocessing is required.
        args : tuple, optional
            Additional arguments for objective function.
        kwargs : dict, optional
            Additional keyword arguments for objective function.

        Warnings
        --------
        If objective with same name already exists.

        Raises
        ------
        TypeError
            If objective is not callable.
        CADETProcessError
            If EvaluationObject is not found.
            If Evaluator is not found.

        """
        if not callable(objective):
            raise TypeError("Expected callable objective.")

        if name is None:
            if inspect.isfunction(objective) or inspect.ismethod(objective):
                name = objective.__name__
            else:
                name = str(objective)

        if name in self.objective_names:
            warnings.warn("Objective with same name already exists.")

        if bad_metrics is None and isinstance(objective, MetricBase):
            bad_metrics = n_objectives * objective.bad_metrics

        if evaluation_objects is None:
            evaluation_objects = []
        elif evaluation_objects == -1:
            evaluation_objects = self.evaluation_objects
        elif not isinstance(evaluation_objects, list):
            evaluation_objects = [evaluation_objects]
        for el in evaluation_objects:
            if el not in self.evaluation_objects:
                raise CADETProcessError(
                    f"Unknown EvaluationObject: {str(el)}"
                )

        if requires is None:
            requires = []
        elif not isinstance(requires, list):
            requires = [requires]

        try:
            evaluators = [self.evaluators_dict_reference[req] for req in requires]
        except KeyError as e:
            raise CADETProcessError(f"Unknown Evaluator: {str(e)}")

        objective = Objective(
            objective,
            name,
            type='minimize',
            n_objectives=n_objectives,
            bad_metrics=bad_metrics,
            evaluation_objects=evaluation_objects,
            evaluators=evaluators,
            labels=labels,
            args=args,
            kwargs=kwargs
        )
        self._objectives.append(objective)

    @untransforms
    def evaluate_objectives(self, x, force=False):
        """Evaluate objective functions at point x.

        Parameters
        ----------
        x : array_like
            Value of the optimization variables in untransformed space.
        force : bool
            If True, do not use cached results. The default is False.

        Returns
        -------
        f : list
            Values of the objective functions at point x.

        See Also
        --------
        add_objective
        evaluate_objectives_population
        _call_evaluate_fun
        _evaluate

        """
        self.logger.debug(f'Evaluate objectives at {x}.')

        f = self._evaluate_individual(self.objectives, x, force=force)

        return f

    @untransforms
    @ensures2d
    def evaluate_objectives_population(self, population, force=False, n_cores=-1):
        """Evaluate objective functions for each point x in population.

        Parameters
        ----------
        population : list
            Population.
        force : bool, optional
            If True, do not use cached values. The default is False.
        n_cores : int, optional
            Number of cores to parallelize evaluation.
            If `-1`, all cores available will be used.
            The default is -1.

        Returns
        -------
        results : list
            Objective function values.

        See Also
        --------
        add_objective
        evaluate_objectives
        _evaluate_individual
        _evaluate
        """
        results = self._evaluate_population(
            self.evaluate_objectives, population, force, n_cores
        )

        return results

    @untransforms
    def objective_jacobian(self, x, dx=1e-3):
        """Compute jacobian of objective functions using finite differences.

        Parameters
        ----------
        x : array_like
            Value of the optimization variables in untransformed space.
        dx : float
            Increment to x to use for determining the function gradient.

        Returns
        -------
        jacobian: list
            Value of the partial derivatives at point x.

        See Also
        --------
        objectives
        approximate_jac

        """
        jacobian = approximate_jac(x, self.evaluate_objectives, dx)

        return jacobian

    @property
    def nonlinear_constraints(self):
        """list: Nonlinear constraint functions."""
        return self._nonlinear_constraints

    @property
    def nonlinear_constraint_names(self):
        """list: Nonlinear constraint function names."""
        return [nonlincon.name for nonlincon in self.nonlinear_constraints]

    @property
    def nonlinear_constraint_labels(self):
        """list: Nonlinear constraint function metric labels."""
        labels = []
        for nonlincon in self.nonlinear_constraints:
            labels += nonlincon.labels

        return labels

    @property
    def nonlinear_constraints_bounds(self):
        """list: Bounds of nonlinear constraint functions."""
        bounds = []
        for nonlincon in self.nonlinear_constraints:
            bounds += nonlincon.bounds

        return bounds

    @property
    def n_nonlinear_constraints(self):
        """int: Number of nonlinear_constraints."""
        n_nonlinear_constraints = 0

        for nonlincon in self.nonlinear_constraints:
            if len(nonlincon.evaluation_objects) != 0:
                factor = len(nonlincon.evaluation_objects)
            else:
                factor = 1
            n_nonlinear_constraints += factor*nonlincon.n_nonlinear_constraints

        return n_nonlinear_constraints

    def add_nonlinear_constraint(
            self,
            nonlincon,
            name=None,
            n_nonlinear_constraints=1,
            bad_metrics=None,
            evaluation_objects=-1,
            bounds=0,
            labels=None,
            requires=None,
            *args, **kwargs):
        """Add nonliner constraint function to optimization problem.

        Parameters
        ----------
        nonlincon : callable
            Nonlinear constraint function.
        name : str, optional
            Name of the nonlinear constraint.
        n_nonlinear_constraints : int, optional
            Number of metrics returned by nonlinear constraint function.
            The default is 1.
        bad_metrics : float or list of floats, optional
            Value which is returned when evaluation fails.
        evaluation_objects : {EvaluationObject, None, -1, list}
            EvaluationObjects which are evaluated by objective.
            If None, no EvaluationObject is used.
            If -1, all EvaluationObjects are used.
        bounds : scalar or list of scalars, optional
            Upper limits of constraint function.
            If only one value is given, the same value is assumed for all
            constraints. The default is 0.
        labels : str, optional
            Names of the individual metrics.
        requires : {None, Evaluator, list}, optional
            Evaluators used for preprocessing.
            If None, no preprocessing is required.
            The default is None.
        args : tuple, optional
            Additional arguments for nonlinear constraint function.
        kwargs : dict, optional
            Additional keyword arguments for nonlinear constraint function.

        Warnings
        --------
        If nonlinear constraint with same name already exists.

        Raises
        ------
        TypeError
            If nonlinear constraint function is not callable.
        CADETProcessError
            If EvaluationObject is not found.
            If Evaluator is not found.

        """
        if not callable(nonlincon):
            raise TypeError("Expected callable constraint function.")

        if name is None:
            if inspect.isfunction(nonlincon) or inspect.ismethod(nonlincon):
                name = nonlincon.__name__
            else:
                name = str(nonlincon)

        if name in self.nonlinear_constraint_names:
            warnings.warn("Nonlinear constraint with same name already exists.")

        if bad_metrics is None and isinstance(nonlincon, MetricBase):
            bad_metrics = nonlincon.bad_metrics

        if evaluation_objects is None:
            evaluation_objects = []
        elif evaluation_objects == -1:
            evaluation_objects = self.evaluation_objects
        elif not isinstance(evaluation_objects, list):
            evaluation_objects = [evaluation_objects]
        for el in evaluation_objects:
            if el not in self.evaluation_objects:
                raise CADETProcessError(
                    f"Unknown EvaluationObject: {str(el)}"
                )

        if isinstance(bounds, (float, int)):
            bounds = n_nonlinear_constraints * [bounds]
        if len(bounds) != n_nonlinear_constraints:
            raise CADETProcessError(
                f'Expected {n_nonlinear_constraints} bounds'
            )

        if requires is None:
            requires = []
        elif not isinstance(requires, list):
            requires = [requires]

        try:
            evaluators = [self.evaluators_dict_reference[req]for req in requires]
        except KeyError as e:
            raise CADETProcessError(f"Unknown Evaluator: {str(e)}")

        nonlincon = NonlinearConstraint(
            nonlincon,
            name,
            bounds=bounds,
            n_nonlinear_constraints=n_nonlinear_constraints,
            bad_metrics=bad_metrics,
            evaluation_objects=evaluation_objects,
            evaluators=evaluators,
            labels=labels,
            args=args,
            kwargs=kwargs
        )
        self._nonlinear_constraints.append(nonlincon)

    @untransforms
    def evaluate_nonlinear_constraints(self, x, force=False):
        """Evaluate nonlinear constraint functions at point x.

        Parameters
        ----------
        x : array_like
            Value of the optimization variables in untransformed space.
        force : bool
            If True, do not use cached results. The default is False.

        Returns
        -------
        g : list
            Nonlinear constraint function values.

        See Also
        --------
        add_nonlinear_constraint
        evaluate_nonlinear_constraints_violation
        evaluate_nonlinear_constraints_population
        _call_evaluate_fun
        _evaluate

        """
        self.logger.debug(f'Evaluate nonlinear constraints at {x}.')

        g = self._evaluate_individual(self.nonlinear_constraints, x, force=False)

        return g

    @untransforms
    @ensures2d
    def evaluate_nonlinear_constraints_population(self, population, force=False, n_cores=-1):
        """
        Evaluate nonlinear constraint for each point x in population.

        Parameters
        ----------
        population : list
            Population.
        force : bool, optional
            If True, do not use cached values. The default is False.
        n_cores : int, optional
            Number of cores to parallelize evaluation.
            If `-1`, all cores available will be used.
            The default is -1.

        Returns
        -------
        results : list
            Nonlinear constraints.

        See Also
        --------
        add_nonlinear_constraint
        evaluate_nonlinear_constraints
        _evaluate_individual
        _evaluate
        """
        results = self._evaluate_population(
            self.evaluate_nonlinear_constraints, population, force, n_cores
        )

        return results

    @untransforms
    def evaluate_nonlinear_constraints_violation(self, x, force=False):
        """Evaluate nonlinear constraints violation at point x.

        After evaluating the nonlinear constraint functions, the corresponding
        bounds are subtracted from the results.

        Parameters
        ----------
        x : array_like
            Value of the optimization variables in untransformed space.
        force : bool
            If True, do not use cached results. The default is False.

        Returns
        -------
        cv : np.ndarray
            Nonlinear constraints violation.

        See Also
        --------
        add_nonlinear_constraint
        evaluate_nonlinear_constraints
        evaluate_nonlinear_constraints_population
        evaluate_nonlinear_constraints_violation_population
        _call_evaluate_fun
        _evaluate

        """
        self.logger.debug(f'Evaluate nonlinear constraints violation at {x}.')

        g = self._evaluate_individual(self.nonlinear_constraints, x, force=False)
        cv = np.array(g) - np.array(self.nonlinear_constraints_bounds)

        return cv

    @untransforms
    @ensures2d
    def evaluate_nonlinear_constraints_violation_population(
            self, population, force=False, n_cores=-1):
        """
        Evaluate nonlinear constraints violation for each point x in population.

        After evaluating the nonlinear constraint functions, the corresponding
        bounds are subtracted from the results.

        Parameters
        ----------
        population : list
            Population.
        force : bool, optional
            If True, do not use cached values. The default is False.
        n_cores : int, optional
            Number of cores to parallelize evaluation.
            If `-1`, all cores available will be used.
            The default is -1.

        Returns
        -------
        results : list
            Nonlinear constraints violation.

        See Also
        --------
        add_nonlinear_constraint
        evaluate_nonlinear_constraints_violation
        evaluate_nonlinear_constraints
        evaluate_nonlinear_constraints_population
        _evaluate_individual
        _evaluate

        """
        results = self._evaluate_population(
            self.evaluate_nonlinear_constraints_violation, population, force, n_cores
        )

        return results

    @untransforms
    def check_nonlinear_constraints(self, x):
        """Check if all nonlinear constraints are met.

        Parameters
        ----------
        x : array_like
            Value of the optimization variables in untransformed space.

        Returns
        -------
        flag : bool
            True if all nonlinear constraints violation are smaller or equal to zero,
            False otherwise.

        """
        cv = np.array(self.evaluate_nonlinear_constraints_violation(x))

        if np.any(cv > 0):
            return False
        return True

    @untransforms
    def nonlinear_constraint_jacobian(self, x, dx=1e-3):
        """Compute jacobian of the nonlinear constraints at point x.

        Parameters
        ----------
        x : array_like
            Value of the optimization variables in untransformed space.
        dx : float
            Increment to x to use for determining the function gradient.

        Returns
        -------
        jacobian: list
            Value of the partial derivatives at point x.

        See Also
        --------
        nonlinear_constraint_fun
        approximate_jac

        """
        jacobian = approximate_jac(x, self.evaluate_nonlinear_constraints, dx)

        return jacobian

    @property
    def callbacks(self):
        """list: Callback functions for recording progress."""
        return self._callbacks

    @property
    def callback_names(self):
        """list: Callback function names."""
        return [obj.name for obj in self.callbacks]

    @property
    def n_callbacks(self):
        """int: Number of callback functions."""
        return len(self.callbacks)

    def add_callback(
            self,
            callback,
            name=None,
            evaluation_objects=-1,
            requires=None,
            frequency=1,
            callbacks_dir=None,
            keep_progress=False,
            *args, **kwargs):
        """Add callback function for processing (intermediate) results.

        Parameters
        ----------
        callback : callable
            Callback function.
        name : str, optional
            Name of the callback.
        evaluation_objects : {EvaluationObject, None, -1, list}
            EvaluationObjects which are evaluated by objective.
            If None, no EvaluationObject is used.
            If -1, all EvaluationObjects are used.
        requires : {None, Evaluator, list}, optional
            Evaluators used for preprocessing.
            If None, no preprocessing is required.
            The default is None.
        frequency : int, optional
            Number of generations after which callback is evaluated.
            The default is 1.
        callbacks_dir : Path, optional
            Dicretory to store results. If None, folder in working directory is
            created.
        args : tuple, optional
            Additional arguments for callback function.
        kwargs : dict, optional
            Additional keyword arguments for callback function.

        Warnings
        --------
        If callback with same name already exists.

        Raises
        ------
        TypeError
            If callback is not callable.
        CADETProcessError
            If EvaluationObject is not found.
            If Evaluator is not found.

        """
        if not callable(callback):
            raise TypeError("Expected callable callback.")

        if name is None:
            if inspect.isfunction(callback) or inspect.ismethod(callback):
                name = callback.__name__
            else:
                name = str(callback)

        if name in self.callback_names:
            warnings.warn("Callback with same name already exists.")

            raise CADETProcessError("Callback with same name already exists.")

        if evaluation_objects is None:
            evaluation_objects = []
        elif evaluation_objects == -1:
            evaluation_objects = self.evaluation_objects
        elif not isinstance(evaluation_objects, list):
            evaluation_objects = [evaluation_objects]
        for el in evaluation_objects:
            if el not in self.evaluation_objects:
                raise CADETProcessError(
                    f"Unknown EvaluationObject: {str(el)}"
                )

        if requires is None:
            requires = []
        elif not isinstance(requires, list):
            requires = [requires]

        try:
            evaluators = [self.evaluators_dict_reference[req]for req in requires]
        except KeyError as e:
            raise CADETProcessError(f"Unknown Evaluator: {str(e)}")

        callback = Callback(
            callback,
            name,
            evaluation_objects=evaluation_objects,
            evaluators=evaluators,
            frequency=frequency,
            callbacks_dir=callbacks_dir,
            keep_progress=keep_progress,
            args=args,
            kwargs=kwargs
        )
        self._callbacks.append(callback)

    def evaluate_callbacks(self, ind, current_iteration=1, force=False):
        """Evaluate callback functions at point x.

        Parameters
        ----------
        ind : Individual
            Individual to be evalauted.
        current_iteration : int
            Current iteration to determine if callback should be evaluated.
        force : bool
            If True, do not use cached results. The default is False.

        See Also
        --------
        evaluate_callbacks_population
        _evaluate

        """
        self.logger.debug(f'evaluate callbacks at {ind.x}')

        for callback in self.callbacks:
            if not (
                    current_iteration == 'final'
                    or
                    current_iteration % callback.frequency == 0):
                continue

            callback._ind = ind
            callback._current_iteration = current_iteration

            try:
                self._evaluate(ind.x, callback, force)
            except CADETProcessError:
                self.logger.warning(
                    f'Evaluation of {callback} failed at {ind.x}.'
                )

    def evaluate_callbacks_population(
            self, population, current_iteration, force=False, n_cores=-1):
        """Evaluate callbacks for each individual ind in population.

        Parameters
        ----------
        population : list
            Population.
        current_iteration : int
            Current iteration step.
        force : bool, optional
            If True, do not use cached values. The default is False.
        n_cores : int, optional
            Number of cores to parallelize evaluation.
            If `-1`, all cores available will be used.
            The default is -1.

        Returns
        -------
        results : list
            Nonlinear constraint function values.

        See Also
        --------
        add_callback
        evaluate_callbacks
        """
        if not self.cache.use_diskcache and n_cores != 1:
            raise CADETProcessError(
                "Cannot use dict cache for multiprocessing."
            )

        def eval_fun(ind):
            self.evaluate_callbacks(
                ind,
                current_iteration,
                force=force
            )
            self.cache.close()

        if n_cores == 1:
            for ind in population:
                eval_fun(ind)
        else:
            if n_cores == 0 or n_cores == -1:
                n_cores = None

            self.cache.close()

            with pathos.pools.ProcessPool(ncpus=n_cores) as pool:
                pool.map(eval_fun, population)

    @property
    def meta_scores(self):
        """list: Meta scores for multi criteria selection."""
        return self._meta_scores

    @property
    def meta_score_names(self):
        """list: Meta score function names."""
        return [meta_score.name for meta_score in self.meta_scores]

    @property
    def meta_score_labels(self):
        """int: Meta score function metric labels."""
        labels = []
        for meta_score in self.meta_scores:
            labels += meta_score.labels

        return labels

    @property
    def n_meta_scores(self):
        """int: Number of meta score functions."""
        n_meta_scores = 0

        for meta_score in self.meta_scores:
            if len(meta_score.evaluation_objects) != 0:
                factor = len(meta_score.evaluation_objects)
            else:
                factor = 1
            n_meta_scores += factor*meta_score.n_meta_scores

        return n_meta_scores

    def add_meta_score(
            self,
            meta_score,
            name=None,
            n_meta_scores=1,
            evaluation_objects=-1,
            requires=None):
        """Add Meta score to the OptimizationProblem.

        Parameters
        ----------
        meta_score : callable
            Objective function.
        name : str, optional
            Name of the meta score.
        n_meta_scores : int, optional
            Number of meta scores returned by callable.
            The default is 1.
        evaluation_objects : {EvaluationObject, None, -1, list}
            EvaluationObjects which are evaluated by objective.
            If None, no EvaluationObject is used.
            If -1, all EvaluationObjects are used.
        requires : {None, Evaluator, list}
            Evaluators used for preprocessing.
            If None, no preprocessing is required.

        Warnings
        --------
        If meta score with same name already exists.

        Raises
        ------
        TypeError
            If meta_score is not callable.
        CADETProcessError
            If EvaluationObject is not found.
            If Evaluator is not found.

        """
        if not callable(meta_score):
            raise TypeError("Expected callable meta score.")

        if name is None:
            if inspect.isfunction(meta_score) or inspect.ismethod(meta_score):
                name = meta_score.__name__
            else:
                name = str(meta_score)

        if name in self.meta_score_names:
            warnings.warn("Meta score with same name already exists.")

        if evaluation_objects is None:
            evaluation_objects = []
        elif evaluation_objects == -1:
            evaluation_objects = self.evaluation_objects
        elif not isinstance(evaluation_objects, list):
            evaluation_objects = [evaluation_objects]
        for el in evaluation_objects:
            if el not in self.evaluation_objects:
                raise CADETProcessError(
                    f"Unknown EvaluationObject: {str(el)}"
                )

        if requires is None:
            requires = []
        elif not isinstance(requires, list):
            requires = [requires]

        try:
            evaluators = [self.evaluators_dict_reference[req]for req in requires]
        except KeyError as e:
            raise CADETProcessError(f"Unknown Evaluator: {str(e)}")

        meta_score = MetaScore(
            meta_score,
            name,
            n_meta_scores=n_meta_scores,
            evaluation_objects=evaluation_objects,
            evaluators=evaluators,
        )
        self._meta_scores.append(meta_score)

    @untransforms
    def evaluate_meta_scores(self, x, force=False):
        """Evaluate meta functions at point x.

        Parameters
        ----------
        x : array_like
            Value of the optimization variables in untransformed space.
        force : bool
            If True, do not use cached results. The default is False.

        Returns
        -------
        m : list
            Meta scores.

        See Also
        --------
        add_meta_score
        evaluate_nonlinear_constraints_population
        _call_evaluate_fun
        _evaluate
        """
        self.logger.debug(f'Evaluate meta functions at {x}.')

        m = self._evaluate_individual(self.meta_scores, x, force=force)

        return m

    @untransforms
    @ensures2d
    def evaluate_meta_scores_population(self, population, force=False, n_cores=-1):
        """Evaluate meta score functions for each point x in population.

        Parameters
        ----------
        population : list
            Population.
        force : bool, optional
            If True, do not use cached values. The default is False.
        n_cores : int, optional
            Number of cores to parallelize evaluation.
            If `-1`, all cores available will be used.
            The default is -1.

        Returns
        -------
        results : list
            Meta scores.

        See Also
        --------
        add_meta_score
        evaluate_meta_scores
        _evaluate_individual
        _evaluate
        """
        results = self._evaluate_population(
            self.evaluate_meta_scores, population, force, n_cores
        )

        return results

    @property
    def multi_criteria_decision_functions(self):
        """list: Multi criteria decision functions."""
        return self._multi_criteria_decision_functions

    @property
    def multi_criteria_decision_function_names(self):
        """list: Multi criteria decision function names."""
        return [mcdf.name for mcdf in self.multi_criteria_decision_functions]

    @property
    def n_multi_criteria_decision_functions(self):
        """int: number of multi criteria decision functions."""
        return len(self.multi_criteria_decision_functions)

    def add_multi_criteria_decision_function(self, decision_function, name=None):
        """Add multi criteria decision function to OptimizationProblem.

        Parameters
        ----------
        decision_function : callable
            Multi criteria decision function.
        name : str, optional
            Name of the multi criteria decision function.

        Warnings
        --------
        If multi criteria decision with same name already exists.

        Raises
        ------
        TypeError
            If decision_function is not callable.

        See Also
        --------
        add_multi_criteria_decision_function
        evaluate_multi_criteria_decision_functions
        """
        if not callable(decision_function):
            raise TypeError("Expected callable decision function.")

        if name is None:
            if inspect.isfunction(decision_function) or inspect.ismethod(decision_function):
                name = decision_function.__name__
            else:
                name = str(decision_function)

        if name in self.multi_criteria_decision_function_names:
            warnings.warn(
                "Multi criteria decision function with same name already exists."
            )

        meta_score = MultiCriteriaDecisionFunction(decision_function, name)
        self._multi_criteria_decision_functions.append(meta_score)

    def evaluate_multi_criteria_decision_functions(self, pareto_population):
        """Evaluate evaluate multi criteria decision functions.

        Parameters
        ----------
        pareto_population : Population
            Pareto optimal solution

        Returns
        -------
        x_pareto : list
            Value of the optimization variables.

        See Also
        --------
        add_multi_criteria_decision_function
        add_multi_criteria_decision_function
        """
        self.logger.debug('Evaluate multi criteria decision functions.')

        for func in self.multi_criteria_decision_functions:
            pareto_population = func(pareto_population)

        return pareto_population

    @property
    def lower_bounds(self):
        """list: Lower bounds of all OptimizationVariables.

        See Also
        --------
        upper_bounds

        """
        return [var.lb for var in self.variables]

    @property
    def lower_bounds_transformed(self):
        """list: Transformed lower bounds of all OptimizationVariables.

        See Also
        --------
        upper_bounds

        """
        return [var.transform.lb for var in self.variables]

    @property
    def lower_bounds_independent(self):
        """list: Lower bounds of independent OptimizationVariables.

        See Also
        --------
        upper_bounds

        """
        return [var.lb for var in self.independent_variables]

    @property
    def lower_bounds_independent_transformed(self):
        """list: Transformed lower bounds of independent OptimizationVariables.

        See Also
        --------
        upper_bounds

        """
        return [var.transform.lb for var in self.independent_variables]

    @property
    def upper_bounds(self):
        """list: Upper bounds of all OptimizationVariables.

        See Also
        --------
        upper_bounds

        """
        return [var.ub for var in self.variables]

    @property
    def upper_bounds_transformed(self):
        """list: Transformed upper bounds of all OptimizationVariables.

        See Also
        --------
        upper_bounds

        """
        return [var._transform.ub for var in self.variables]

    @property
    def upper_bounds_independent(self):
        """list: Upper bounds of independent OptimizationVariables.

        See Also
        --------
        upper_bounds

        """
        return [var.ub for var in self.independent_variables]

    @property
    def upper_bounds_independent_transformed(self):
        """list: Transformed upper bounds of independent OptimizationVariables.

        See Also
        --------
        upper_bounds

        """
        return [var._transform.ub for var in self.independent_variables]

    @untransforms
    @gets_dependent_values
    def check_bounds(self, x):
        """Check if all bound constraints are kept.

        Parameters
        ----------
        x : array_like
            Value of the optimization variables in untransformed space.

        Returns
        -------
        flag : Bool
            True, if all values are within the bounds. False otherwise.

        """
        flag = True

        values = np.array(x, ndmin=1)

        if np.any(np.less(values, self.lower_bounds)):
            flag = False
        if np.any(np.greater(values, self.upper_bounds)):
            flag = False

        return flag

    @property
    def linear_constraints(self):
        """list: Linear inequality constraints of OptimizationProblem.

        See Also
        --------
        add_linear_constraint
        remove_linear_constraint
        linear_equality_constraints

        """
        return self._linear_constraints

    @property
    def n_linear_constraints(self):
        """int: Number of linear inequality constraints."""
        return len(self.linear_constraints)

    def add_linear_constraint(self, opt_vars, lhs=1.0, b=0.0):
        """Add linear inequality constraints.

        Parameters
        ----------
        opt_vars : list of strings
            Names of the OptimizationVariable to be added.
        lhs : float or list, optional
            Left-hand side / coefficients of the constraints.
            If scalar, same coefficient is used for all variables.
        b : float, optional
            Constraint of inequality constraint. The default is zero.

        Raises
        ------
        CADETProcessError
            If optimization variables do not exist.
            If length of lhs coefficients does not match length of variables.

        See Also
        --------
        linear_constraints
        remove_linear_constraint
        linear_equality_constraints

        """
        if not isinstance(opt_vars, list):
            opt_vars = [opt_vars]

        if not all(var in self.variables_dict for var in opt_vars):
            raise CADETProcessError('Variable not in variables.')

        if np.isscalar(lhs):
            lhs = np.ones(len(opt_vars))

        if len(lhs) != len(opt_vars):
            raise CADETProcessError(
                'Number of lhs coefficients and variables do not match.'
            )

        lincon = dict()
        lincon['opt_vars'] = opt_vars
        lincon['lhs'] = lhs
        lincon['b'] = float(b)

        self._linear_constraints.append(lincon)

    def remove_linear_constraint(self, index):
        """Remove linear inequality constraint.

        Parameters
        ----------
        index : int
            Index of the linear inequality constraint to be removed.

        See Also
        --------
        add_linear_equality_constraint
        linear_equality_constraint
        """
        del self._linear_constraints[index]

    @property
    def A(self):
        """np.ndarray: LHS Matrix of linear inequality constraints.

        See Also
        --------
        b
        add_linear_constraint
        remove_linear_constraint
        A_transformed
        A_independent
        A_independent_transformed

        """
        A = np.zeros((len(self.linear_constraints), len(self.variables)))

        for lincon_index, lincon in enumerate(self.linear_constraints):
            for var_index, var in enumerate(lincon['opt_vars']):
                index = self.variables.index(self.variables_dict[var])
                A[lincon_index, index] = lincon['lhs'][var_index]

        return A

    @property
    def A_transformed(self):
        """np.ndarray: LHS Matrix of linear inequality constraints in transformed space.

        See Also
        --------
        A
        A_independent_transformed
        A_independent

        """
        A_t = self.A.copy()
        for a in A_t:
            for j, v in enumerate(self.variables):
                t = v.transform
                if isinstance(t, NoTransform):
                    continue

                if not t.is_linear:
                    raise CADETProcessError(
                        "Non-linear transform was used in linear constraints."
                    )

                scale = (t.ub_input - t.lb_input) / (t.ub - t.lb)
                # this is fine, because it will squish more when the bounds are
                # larger prior to transformation
                # FUTURE: move to transforms module
                # *= (range old bounds) / (range new bounds)
                a[j] *= scale

        return A_t

    @property
    def A_independent(self):
        """np.ndarray: LHS Matrix of linear inequality constraints for indep variables.

        See Also
        --------
        A
        A_transformed
        A_independent_transformed

        """
        return self.A[:, self.independent_variable_indices]

    @property
    def A_independent_transformed(self):
        """np.ndarray: LHS of lin ineqs for indep variables in transformed space.

        See Also
        --------
        A
        A_transformed
        A_independent

        """
        return self.A_transformed[:, self.independent_variable_indices]

    @property
    def b(self):
        """list: Vector form of linear constraints.

        See Also
        --------
        A
        add_linear_constraint
        remove_linear_constraint
        b_transformed

        """
        b = [lincon['b'] for lincon in self.linear_constraints]

        return np.array(b)

    @property
    def b_transformed(self):
        """list: Vector form of linear constraints in transformed space.

        Transforms b to multiple variables. When the bounds of an optimization
        problem get shifted, the upper bound for a constrained variable gets
        shifted too. This shift follows the slope of the constraint.
        In addition the new upper bound needs to be scaled by the ratio between
        new bounds to old bounds.

        See Also
        --------
        b

        """
        # TODO: weird error when b_t is not float that b is not incremented
        b_t = self.b.copy()
        A_t = self.A.copy()
        for i, a in enumerate(A_t):
            for j, v in enumerate(self.variables):
                t = v.transform
                if isinstance(t, NoTransform):
                    continue

                if not t.is_linear:
                    raise CADETProcessError(
                        "Non-linear transform was used in linear constraints."
                    )
                # I realize: This sounds an awful lot like transforms that sklear offers
                # center and scale

                # FUTURE: move to transforms module
                scale_old = (t.ub_input - t.lb_input)
                scale_new = (t.ub - t.lb)
                scale = scale_old / scale_new

                mid_old = 0.5 * (t.ub_input + t.lb_input)
                mid_new = 0.5 * (t.ub + t.lb)
                v_shift = mid_new - mid_old

                b_t[i] += a[j] * v_shift * scale

        return b_t

    @untransforms
    @gets_dependent_values
    def evaluate_linear_constraints(self, x):
        """Calculate value of linear inequality constraints at point x.

        Parameters
        ----------
        x : array_like
            Value of the optimization variables in untransformed space.

        Returns
        -------
        constraints: np.array
            Value of the linear constraints at point x

        See Also
        --------
        A
        b
        linear_constraints

        """
        values = np.array(x, ndmin=1)

        return self.A.dot(values) - self.b

    @untransforms
    @gets_dependent_values
    def check_linear_constraints(self, x):
        """Check if linear inequality constraints are met at point x.

        Parameters
        ----------
        x : array_like
            Value of the optimization variables in untransformed space.

        Returns
        -------
        flag : bool
            True if linear inequality constraints are met. False otherwise.

        See Also
        --------
        linear_constraints
        evaluate_linear_constraints
        A
        b

        """
        flag = True

        if np.any(self.evaluate_linear_constraints(x) > 0):
            flag = False

        return flag

    @property
    def linear_equality_constraints(self):
        """list: Linear equality constraints of OptimizationProblem.

        See Also
        --------
        add_linear_equality_constraint
        remove_linear_equality_constraint
        linear_constraints

        """
        return self._linear_equality_constraints

    @property
    def n_linear_equality_constraints(self):
        """int: Number of linear equality constraints."""
        return len(self.linear_equality_constraints)

    def add_linear_equality_constraint(self, opt_vars, lhs=1, beq=0, eps=0.0):
        """Add linear equality constraints.

        Parameters
        ----------
        opt_vars : list of strings
            Names of the OptimizationVariable to be added.
        lhs : float or list, optional
            Left-hand side / coefficients of the constraints.
            If scalar, same coefficient is used for all variables.
        b : float, optional
            Constraint of inequality constraint. The default is zero.

        Raises
        ------
        CADETProcessError
            If optimization variables do not exist.
            If length of lhs coefficients does not match length of variables.

        See Also
        --------
        linear_equality_constraints
        remove_linear_equality_constraint
        linear_constraints

        """
        if not isinstance(opt_vars, list):
            opt_vars = [opt_vars]

        if not all(var in self.variables_dict for var in opt_vars):
            raise CADETProcessError('Variable not in variables.')

        if np.isscalar(lhs):
            lhs = len(opt_vars) * [1]

        if len(lhs) != len(opt_vars):
            raise CADETProcessError(
                'Number of lhs coefficients and variables do not match.'
            )

        lineqcon = dict()
        lineqcon['opt_vars'] = opt_vars
        lineqcon['lhs'] = lhs
        lineqcon['beq'] = beq
        lineqcon['eps_eq'] = float(eps)

        self._linear_equality_constraints.append(lineqcon)

    def remove_linear_equality_constraint(self, index):
        """Remove linear equality constraint.

        Parameters
        ----------
        index : int
            Index of the linear equality constraint to be removed.

        See Also
        --------
        add_linear_equality_constraint
        linear_equality_constraint

        """
        del self._linear_equality_constraints[index]

    @property
    def Aeq(self):
        """np.ndarray: LHS Matrix form of linear equality constraints.

        See Also
        --------
        beq
        add_linear_equality_constraint
        remove_linear_equality_constraint

        """
        Aeq = np.zeros(
            (len(self.linear_equality_constraints), len(self.variables))
        )

        for lineqcon_index, lineqcon in enumerate(self.linear_equality_constraints):
            for var_index, var in enumerate(lineqcon['opt_vars']):
                index = self.variables.index(self.variables_dict[var])
                Aeq[lineqcon_index, index] = lineqcon['lhs'][var_index]

        return Aeq

    @property
    def Aeq_transformed(self):
        """np.ndarray: LHS Matrix of linear equality constraints in transformed space.

        See Also
        --------
        Aeq
        Aeq_independent_transformed
        Aeq_independent
        """
        Aeq_t = self.Aeq.copy()
        for aeq in Aeq_t:
            for j, v in enumerate(self.variables):
                t = v.transform
                if isinstance(t, NoTransform):
                    continue

                if not t.is_linear:
                    raise CADETProcessError(
                        "Non-linear transform was used in linear constraints."
                    )

                scale = (t.ub_input - t.lb_input) / (t.ub - t.lb)
                # this is fine, because it will squish more when the bounds are
                # larger prior to transformation
                # FUTURE: move to transforms module
                # *= (range old bounds) / (range new bounds)
                aeq[j] *= scale

        return Aeq_t

    @property
    def Aeq_independent_transformed(self):
        """np.ndarray: LHS of lin ineqs for indep variables in transformed space.

        See Also
        --------
        Aeq
        Aeq_transformed
        Aeq_independent

        """
        return self.Aeq_transformed[:, self.independent_variable_indices]

    @property
    def beq(self):
        """list: Vector form of linear equality constraints.

        See Also
        --------
        Aeq
        add_linear_equality_constraint
        remove_linear_equality_constraint

        """
        beq = np.zeros((len(self.linear_equality_constraints),))
        beq = [lineqcon['beq'] for lineqcon in self.linear_equality_constraints]

        return beq

    @property
    def beq_transformed(self):
        """list: Vector form of linear constraints in transformed space.

        Transforms b to multiple variables. When the bounds of an optimization
        problem get shifted, the upper bound for a constrained variable gets
        shifted too. This shift follows the slope of the constraint.
        In addition the new upper bound needs to be scaled by the ratio between
        new bounds to old bounds.

        See Also
        --------
        b

        """
        # TODO: weird error when b_t is not float that b is not incremented
        beq_t = self.beq.copy()
        Aeq_t = self.Aeq.copy()
        for i, aeq in enumerate(Aeq_t):
            for j, v in enumerate(self.variables):
                t = v.transform
                if isinstance(t, NoTransform):
                    continue

                if not t.is_linear:
                    raise CADETProcessError(
                        "Non-linear transform was used in linear constraints."
                    )
                # I realize: This sounds an awful lot like transforms that sklear offers
                # center and scale

                # FUTURE: move to transforms module
                scale_old = (t.ub_input - t.lb_input)
                scale_new = (t.ub - t.lb)
                scale = scale_old / scale_new

                mid_old = 0.5 * (t.ub_input + t.lb_input)
                mid_new = 0.5 * (t.ub + t.lb)
                v_shift = mid_new - mid_old

                beq_t[i] += aeq[j] * v_shift * scale

        return beq_t

    @property
    def eps_eq(self):
        """np.array: Relaxation tolerance for linear equality constraints.

        See Also
        --------
        add_linear_inequality_constraint
        """
        return np.array([
            lineqcon['eps_eq'] for lineqcon in self.linear_equality_constraints
        ])

    @untransforms
    @gets_dependent_values
    def evaluate_linear_equality_constraints(self, x):
        """Calculate value of linear equality constraints at point x.

        Parameters
        ----------
        x : array_like
            Value of the optimization variables in untransformed space.

        Returns
        -------
        constraints: np.array
            Value of the linear euqlity constraints at point x

        See Also
        --------
        Aeq
        beq
        linear_equality_constraints

        """
        values = np.array(x, ndmin=1)

        return self.Aeq.dot(values) - self.beq

    @untransforms
    @gets_dependent_values
    def check_linear_equality_constraints(self, x):
        """Check if linear equality constraints are met at point x.

        Parameters
        ----------
        x : array_like
            Value of the optimization variables in untransformed space.

        Returns
        -------
        flag : bool
            True if linear equality constraints are met. False otherwise.

        """
        flag = True

        lhs = self.evaluate_linear_equality_constraints(x)
        if np.any(np.abs(lhs) >= self.eps_eq):
            flag = False

        return flag

    def transform(self, x):
        """Transform the optimization variables from untransformed parameter space.

        Parameters
        ----------
        x : list
<<<<<<< HEAD
            Optimization variables in untransformed parameter space.
=======
            Value of the optimization variables in untransformed space.
>>>>>>> c8e53e35

        Returns
        -------
        list
            Optimization variables in transformed parameter space.
        """
        x = np.array(x)
        x_2d = np.array(x, ndmin=2)
        transform = np.zeros(x_2d.shape)

        for i, ind in enumerate(x_2d):
            transform[i, :] = [
                var.transform_fun(value)
                for value, var in zip(ind, self.independent_variables)
            ]

        return transform.reshape(x.shape).tolist()

    def untransform(self, x_transformed):
        """Untransform the optimization variables from transformed parameter space.

        Parameters
        ----------
        x_transformed : list
            Optimization variables in transformed parameter space.

        Returns
        -------
        list
            Optimization variables in untransformed parameter space.
        """
        x_transformed = np.array(x_transformed)
        x_transformed_2d = np.array(x_transformed, ndmin=2)
        untransform = np.zeros(x_transformed_2d.shape)

        for i, ind in enumerate(x_transformed_2d):
            untransform[i, :] = [
                var.untransform_fun(value)
                for value, var in zip(ind, self.independent_variables)
            ]

        return untransform.reshape(x_transformed.shape).tolist()

    @property
    def cached_steps(self):
        """list: Cached evaluation steps."""
        return \
            self.cached_evaluators + \
            self.objectives + \
            self.nonlinear_constraints

    @property
    def cache_directory(self):
        """pathlib.Path: Path for results cache database."""
        if self._cache_directory is None:
            _cache_directory = settings.working_directory / f'diskcache_{self.name}'
        else:
            _cache_directory = Path(self._cache_directory).absolute()

        if self.use_diskcache:
            _cache_directory.mkdir(exist_ok=True, parents=True)

        return _cache_directory

    @cache_directory.setter
    def cache_directory(self, cache_directory):
        self._cache_directory = cache_directory

    def setup_cache(self):
        """Setup cache to store (intermediate) results."""
        self.cache = ResultsCache(self.use_diskcache, self.cache_directory)

    def delete_cache(self, reinit=False):
        """Delete cache with (intermediate) results."""
        try:
            self.cache.delete_database()
        except AttributeError:
            pass
        if reinit:
            self.setup_cache()

    def prune_cache(self):
        """Prune cache with (intermediate) results."""
        self.cache.prune()

    def create_hopsy_problem(self, simplify=False, use_custom_model=False):
        """creates a hopsy problem from an optimization problem"""

        class CustomModel():
            def __init__(self, log_space_indices: list):
                self.log_space_indices = log_space_indices

            def compute_negative_log_likelihood(self, x):
                return np.sum(np.log(x[self.log_space_indices]))

        log_space_indices = []
        for i, var in enumerate(self.variables):
            if (
                    isinstance(var._transform, NormLogTransform)
                    or
                    (
                        isinstance(var._transform, AutoTransform) and
                        var._transform.use_log
                    )
            ):
                log_space_indices.append(i)

        lp = hopsy.LP()
        lp.reset()
        lp.settings.thresh = 1e-15

        if len(log_space_indices) and use_custom_model > 0:
            model = CustomModel(log_space_indices)
        else:
            model = None

        problem = hopsy.Problem(
            self.A,
            self.b,
            model,
        )

        problem = hopsy.add_box_constraints(
            problem,
            self.lower_bounds,
            self.upper_bounds,
            simplify=simplify,
        )

        return problem

    def create_initial_values(
            self, n_samples=1, method='random', seed=None, burn_in=100000):
        """Create initial value within parameter space.

        Uses hopsy (Highly Optimized toolbox for Polytope Sampling) to retrieve
        uniformly distributed samples from the parameter space.

        Parameters
        ----------
        n_samples : int
            Number of initial values to be drawn
        method : str, optional
            chebyshev: Return center of the minimal-radius ball enclosing the entire set .
            random: Any random valid point in the parameter space.
        seed : int, optional
            Seed to initialize random numbers. Only used if method == 'random'
        burn_in: int, optional
            Number of samples that are created to ensure uniform sampling.
            The actual initial values are then drawn from this set.
            The default is 100000.

        Raises
        ------
        CADETProcessError
            If method is not known.

        Returns
        -------
        values : list
            Initial values for starting the optimization.

        """
        burn_in = int(burn_in)
<<<<<<< HEAD
=======

        class CustomModel():
            def __init__(self, log_space_indices: list):
                self.log_space_indices = log_space_indices

            def compute_negative_log_likelihood(self, x):
                return np.sum(np.log(x[self.log_space_indices]))

        log_space_indices = []
        for i, var in enumerate(self.variables):
            if (
                    isinstance(var._transform, NormLogTransform)
                    or
                    (
                        isinstance(var._transform, AutoTransform) and
                        var._transform.use_log
                    )
            ):
                log_space_indices.append(i)
>>>>>>> c8e53e35

        with warnings.catch_warnings():
            warnings.simplefilter("ignore")

            problem = self.create_hopsy_problem(
                simplify=False, use_custom_model=True
            )
            # !!! Additional checks in place to handle PolyRound.round()
            # removing "small" dimensions.
            # Bug reported, Check for future release!
            chebyshev_orig = hopsy.compute_chebyshev_center(problem)[:, 0]

            try:
                problem_rounded = hopsy.round(problem)
            except ValueError:
                problem_rounded = problem

            if problem_rounded.A.shape[1] == problem.A.shape[1]:
                chebyshev_rounded = hopsy.compute_chebyshev_center(problem_rounded)[:, 0]

                if np.all(np.greater(chebyshev_rounded, self.lower_bounds)):
                    problem = problem_rounded
                    chebyshev = chebyshev_rounded
                else:
                    chebyshev = chebyshev_orig

            if n_samples == 1 and method == 'chebyshev':
                values = np.array(chebyshev_orig, ndmin=2)
            else:
                if seed is None:
                    seed = random.randint(0, 255)

                rng = np.random.default_rng(seed)

                mc = hopsy.MarkovChain(
                    problem,
                    proposal=hopsy.UniformCoordinateHitAndRunProposal,
                    starting_point=chebyshev
                )
                rng_hopsy = hopsy.RandomNumberGenerator(seed=seed)

                acceptance_rate, states = hopsy.sample(
                    mc, rng_hopsy, n_samples=burn_in, thinning=2
                )
                values = states[0, ...]

        independent_indices = [
            i for i, variable in enumerate(self.variables)
            if variable in self.independent_variables
        ]
        independent_values = values[:, independent_indices]

        if n_samples == 1 and method == 'chebyshev':
            values = independent_values
        else:
            values = []
            counter = 0
            while len(values) < n_samples:
                if counter > burn_in:
                    raise CADETProcessError(
                        "Cannot find invididuals that fulfill constraints."
                    )

                counter += 1
                i = rng.integers(0, burn_in)
                ind = []
                for i_var, var in enumerate(self.independent_variables):
                    ind.append(
                        float(np.format_float_positional(
                            independent_values[i, i_var],
                            precision=var.precision, fractional=False
                        ))
                    )

                if not self.check_bounds(ind, get_dependent_values=True):
                    continue
                if not self.check_linear_constraints(ind, get_dependent_values=True):
                    continue
                if not self.check_linear_equality_constraints(ind, get_dependent_values=True):
                    continue
                values.append(ind)

        return np.array(values)

    @property
    def parameters(self):
        parameters = Dict()

        parameters.variables = {
            opt.name: opt.parameters for opt in self.variables
        }
        parameters.linear_constraints = self.linear_constraints

        return parameters

    def check_linear_constraints_transforms(self):
        """Check that variables used in linear constraints only use linear transforms.

        Returns
        -------
        bool
            True if all variables used in linear constraints have linear transforms,
            False otherwise.

        Warns
        -----
        UserWarning
            If variables used in linear constraints have non-linear transforms.
            The warning message provides details on the problematic variables.
        """
        flag = True
        for constr in self.linear_constraints + self.linear_equality_constraints:
            opt_vars = [self.variables_dict[key] for key in constr["opt_vars"]]
            for var in opt_vars:
                if not var.transform.is_linear:
                    flag = False
                    warnings.warn(
                        f"'{var.name}' uses non-linear transform and is used in "
                        f"the linear constraint: {constr}."
                        "Consider using linear transforms for these variables "
                        "or specify the constraints as non-linear constraints."
                    )

        return flag

    def check_linear_constraints_dependency(self):
        """Check that variables used in linear constraints are independent.

        Returns
        -------
        bool
            True if all variables used in linear constraints are independent,
            False otherwise.

        Warns
        -----
        UserWarning
            If variables used in linear constraints are not independent.
            The warning message provides details on the problematic variables.
        """
        flag = True

        for constr in self.linear_constraints + self.linear_equality_constraints:
            opt_vars = [self.variables_dict[key] for key in constr["opt_vars"]]
            for var in opt_vars:
                if not var.is_independent:
                    flag = False
                    warnings.warn(
                        f"'{var.name}' is not an indendent variable and is used in "
                        f"the linear constraint: {constr}."
                        "This is currently not supported."
                    )

        return flag

    def check_config(self, ignore_linear_constraints=False):
        """Check if the OptimizationProblem is configured correctly.

        Parameters
        ----------
        ignore_linear_constraints : bool, optional
            If True, linear constraint checks will be skipped. The default is False.

        Returns
        -------
        bool
            True if the OptimizationProblem is configured correctly, False otherwise.

        """
        flag = True
        if self.n_variables == 0:
            flag = False
        if self.n_objectives == 0:
            flag = False
        if self.n_linear_constraints + self.n_linear_equality_constraints > 0 \
                and not ignore_linear_constraints:
            flag_ = self.check_linear_constraints_transforms()
            flag = flag and flag_

            flag_ = self.check_linear_constraints_dependency()
            flag = flag and flag_

        return flag

    def __str__(self):
        return self.name


class OptimizationVariable:
    """Class for setting the values for the optimization variables.

    Defines the attributes for optimization variables for creating an
    OptimizationVariable. Tries to get the attr of the evaluation_object.
    Raises a CADETProcessError if the attribute to be set is not valid.

    Attributes
    ----------
    name : str
        Name of the optimization variable.
    evaluation_objects : list
        List of evaluation objects associated with optimization variable.
    parameter_path : str
        Path of the optimization variable the evaluation_object's parameters.
    lb : float
        Lower bound of the variable.
    ub : float
        Upper bound of the variable.
    transform : TransformBase
        Transformation function for parameter normalization.
    component_index : int, optional
        Index for component specific variables.
        If None, variable is assumed to be component independent.
    polynomial_index : int, optional
        Index for specific polynomial coefficient.
        If None, variable is assumed to be component independent.
    precision : int, optional
        Number of significant figures to which variable can be rounded.
        If None, variable is not rounded. The default is None.

    Raises
    ------
    CADETProcessError
        If the attribute is not valid.
    ValueError
        If the lower bound is larger than or equal to the upper bound.
    """

    def __init__(
        self, name, evaluation_objects=None, parameter_path=None,
        lb=-math.inf, ub=math.inf, transform=None,
        component_index=None, polynomial_index=None, precision=None
    ):
        self.name = name
        self._value = None

        if evaluation_objects is not None:
            self.evaluation_objects = evaluation_objects
            self.parameter_path = parameter_path
            self.polynomial_index = polynomial_index
            self.component_index = component_index
        else:
            self.evaluation_objects = None
            self.parameter_path = None
            self.polynomial_index = None
            self.component_index = None

        if lb >= ub:
            raise ValueError("Lower bound cannot be larger or equal to upper bound.")
        self.lb = lb
        self.ub = ub

        if transform is None:
            transform = NoTransform(lb, ub)
        else:
            if np.isinf(lb) or np.isinf(ub):
                raise CADETProcessError("Transform requires bound constraints.")
            if transform == 'auto':
                transform = AutoTransform(lb, ub)
            elif transform == 'linear':
                transform = NormLinearTransform(lb, ub)
            elif transform == 'log':
                transform = NormLogTransform(lb, ub)
            else:
                raise ValueError("Unknown transform")

        self._transform = transform
        self.precision = precision

        self._dependencies = []
        self._dependency_transform = None

    @property
    def parameter_path(self):
        return self._parameter_path

    @parameter_path.setter
    def parameter_path(self, parameter_path):
        if parameter_path is not None:
            for eval_obj in self.evaluation_objects:
                if not check_nested(eval_obj.parameters, parameter_path):
                    raise CADETProcessError('Not a valid Optimization variable')
        self._parameter_path = parameter_path

    @property
    def parameter_sequence(self):
        """tuple: Tuple of parameters path elements."""
        return tuple(self.parameter_path.split('.'))

    @property
    def transform(self):
        return self._transform

    def transform_fun(self, x):
        return self._transform.transform(x)

    def untransform_fun(self, x):
        return self._transform.untransform(x)

    @property
    def component_index(self):
        return self._component_index

    @component_index.setter
    def component_index(self, component_index):
        if component_index is not None:
            for eval_obj in self.evaluation_objects:
                parameter = get_nested_value(
                    eval_obj.parameters, self.parameter_sequence
                )
                if self.is_polynomial:
                    if component_index > parameter.shape[0] - 1:
                        raise CADETProcessError('Index exceeds components')
                else:
                    if np.isscalar(parameter) or component_index > len(parameter) - 1:
                        raise CADETProcessError('Index exceeds components')
        self._component_index = component_index

    @property
    def polynomial_index(self):
        return self._polynomial_index

    @polynomial_index.setter
    def polynomial_index(self, polynomial_index):
        is_polynomial = False

        for eval_obj in self.evaluation_objects:
            try:
                is_polynomial = check_nested(
                    eval_obj.polynomial_parameters, self.parameter_sequence
                )
            except AttributeError as e:
                if str(e) != "'EvaluationObject' object has no attribute 'polynomial_parameters'":
                    raise
                else:
                    is_polynomial = False
                    break

            if not is_polynomial and polynomial_index is None:
                break
            elif not is_polynomial and polynomial_index is not None:
                raise CADETProcessError('Variable is not a polynomial parameter.')
            elif is_polynomial and polynomial_index is None:
                polynomial_index = 0
                break

            parameter = get_nested_value(eval_obj.parameters, self.parameter_sequence)
            if polynomial_index > parameter.shape[1] - 1:
                raise CADETProcessError('Index exceeds polynomial coefficients')

        self._is_polynomial = is_polynomial
        self._polynomial_index = polynomial_index

    @property
    def is_polynomial(self):
        return self._is_polynomial

    def add_dependency(self, dependencies, transform):
        """Add dependency of Variable on other Variables.

        Parameters
        ----------
        dependencies : list
            List of OptimizationVariables to be added as dependencies.
        transform: callable
            Transform function describing dependency on independent variables.

        Raises
        ------
        CADETProcessError
            If the variable is already dependent.
            If transform signature does not match independent Variables.
        """
        if not self.is_independent:
            raise CADETProcessError("Variable is already dependent.")

        self._dependencies = dependencies
        self.dependency_transform = transform

    @property
    def dependencies(self):
        """list: Independent variables on which the Variable depends."""
        return self._dependencies

    @property
    def is_independent(self):
        """bool: True if Variable is independent, False otherwise."""
        return len(self.dependencies) == 0

    @property
    def value(self):
        """float: Value of the parameter.

        If the Variable is not independent, the value is calculated from its
        dependencies.

        Raises
        ------
        CADETProcessError
            If the Variable is not independent.
        """
        if self.is_independent:
            if self._value is None:
                raise CADETProcessError("Value not set.")

            return self._value
        else:
            dependencies = [dep.value for dep in self.dependencies]
            return self.dependency_transform(*dependencies)

    @value.setter
    def value(self, value):
        if not np.isscalar(value):
            raise TypeError("Expected scalar value")

        if value < self.lb:
            raise ValueError("Exceeds lower bound")
        if value > self.ub:
            raise ValueError("Exceeds upper bound")

        if self.is_independent:
            self._value = value
        else:
            raise CADETProcessError("Cannot set value for dependent variables")

    @property
    def transformed_bounds(self):
        """list: Transformed bounds of the parameter."""
        return [self.transform_fun(self.lb), self.transform_fun(self.ub)]


    def __repr__(self):
        if self.evaluation_objects is not None:
            string = \
                f'{self.__class__.__name__}' + \
                f'(name={self.name}, ' + \
                f'evaluation_objects=' \
                f'{[obj.name for obj in self.evaluation_objects]}, ' + \
                f'parameter_path=' \
                f'{self.parameter_path}, lb={self.lb}, ub={self.ub})'
        else:
            string = \
                f'{self.__class__.__name__}' + \
                f'(name={self.name}, lb={self.lb}, ub={self.ub})'
        return string


class Evaluator(metaclass=StructMeta):
    """Wrapper class to call evaluator."""

    evaluator = Callable()
    args = Tuple()
    kwargs = Dict()

    def __init__(
            self,
            evaluator,
            name,
            args=None,
            kwargs=None):

        self.evaluator = evaluator
        self.name = name
        self.args = args
        self.kwargs = kwargs
        self.id = uuid.uuid4()

    def __call__(self, request):
        if self.args is None:
            args = ()
        else:
            args = self.args

        if self.kwargs is None:
            kwargs = {}
        else:
            kwargs = self.kwargs

        results = self.evaluator(request, *args, **kwargs)

        return results

    evaluate = __call__

    def __str__(self):
        return self.name


class Objective(metaclass=StructMeta):
    """Wrapper class to evaluate objective functions."""

    objective = Callable()
    name = String()
    # TODO: umbennennen
    type = Switch(valid=['minimize', 'maximize'])
    n_objectives = RangedInteger(lb=1)
    n_metrics = n_objectives
    bad_metrics = DependentlySizedNdArray(dep='n_metrics', default=np.inf)

    def __init__(
            self,
            objective,
            name,
            type='minimize',
            n_objectives=1,
            bad_metrics=np.inf,
            evaluation_objects=None,
            evaluators=None,
            labels=None,
            args=None,
            kwargs=None):

        self.objective = objective
        self.name = name

        self.type = type
        self.n_objectives = n_objectives

        if np.isscalar(bad_metrics):
            bad_metrics = np.tile(bad_metrics, n_objectives)
        self.bad_metrics = bad_metrics

        self.evaluation_objects = evaluation_objects
        self.evaluators = evaluators

        self.labels = labels

        self.args = args
        self.kwargs = kwargs

        self.id = uuid.uuid4()

    @property
    def labels(self):
        """list: List of metric labels."""
        if self._labels is not None:
            return self._labels

        try:
            labels = self.objective.labels
        except AttributeError:
            labels = [f'{self.name}']
            if self.n_metrics > 1:
                labels = [
                    f'{self.name}_{i}'
                    for i in range(self.n_metrics)
                ]
        return labels

    @labels.setter
    def labels(self, labels):
        if labels is not None:

            if len(labels) != self.n_metrics:
                raise CADETProcessError(
                    f"Expected {self.n_metrics} labels."
                )

        self._labels = labels

    def __call__(self, request):
        if self.args is None:
            args = ()
        else:
            args = self.args

        if self.kwargs is None:
            kwargs = {}
        else:
            kwargs = self.kwargs

        f = self.objective(request, *args, **kwargs)

        return np.array(f, ndmin=1)

    evaluate = __call__

    def __str__(self):
        return self.name


class NonlinearConstraint(metaclass=StructMeta):
    """Wrapper class to evaluate nonlinear constraint functions."""

    nonlinear_constraint = Callable()
    name = String()
    n_nonlinear_constraints = RangedInteger(lb=1)
    n_metrics = n_nonlinear_constraints
    bad_metrics = DependentlySizedNdArray(dep='n_metrics', default=np.inf)

    def __init__(
            self,
            nonlinear_constraint,
            name,
            bounds=0,
            n_nonlinear_constraints=1,
            bad_metrics=np.inf,
            evaluation_objects=None,
            evaluators=None,
            labels=None,
            args=None,
            kwargs=None):

        self.nonlinear_constraint = nonlinear_constraint
        self.name = name

        self.bounds = bounds
        self.n_nonlinear_constraints = n_nonlinear_constraints

        if np.isscalar(bad_metrics):
            bad_metrics = np.tile(bad_metrics, n_nonlinear_constraints)
        self.bad_metrics = bad_metrics

        self.evaluation_objects = evaluation_objects
        self.evaluators = evaluators

        self.labels = labels

        self.args = args
        self.kwargs = kwargs

        self.id = uuid.uuid4()

    @property
    def labels(self):
        """list: List of metric labels."""
        if self._labels is not None:
            return self._labels

        try:
            labels = self.nonlinear_constraint.labels
        except AttributeError:
            labels = [f'{self.name}']
            if self.n_metrics > 1:
                labels = [
                    f'{self.name}_{i}'
                    for i in range(self.n_metrics)
                ]
        return labels

    @labels.setter
    def labels(self, labels):
        if labels is not None:

            if len(labels) != self.n_metrics:
                raise CADETProcessError(
                    f"Expected {self.n_metrics} labels."
                )

        self._labels = labels

    def __call__(self, request):
        if self.args is None:
            args = ()
        else:
            args = self.args

        if self.kwargs is None:
            kwargs = {}
        else:
            kwargs = self.kwargs

        g = self.nonlinear_constraint(request, *args, **kwargs)

        return np.array(g, ndmin=1)

    evaluate = __call__

    def __str__(self):
        return self.name


class Callback(metaclass=StructMeta):
    """Wrapper class to evaluate callbacks.

    Callable must implement function with the following signature:
        results : obj
            x or final result of evaluation toolchain.
        _current_iteration: int
            Current iteration.
        _individual : Individual, optional
            Information about current step of optimzer.
        evaluation_object : obj, optional
            Current evaluation object.
        callbacks_dir : Path, optional
            Path to store results.
    """

    callback = Callable()
    name = String()
    n_metrics = 0
    frequency = RangedInteger(lb=1)

    def __init__(
            self,
            callback,
            name,
            evaluation_objects=None,
            evaluators=None,
            frequency=10,
            callbacks_dir=None,
            keep_progress=False,
            args=None,
            kwargs=None):

        self.callback = callback
        self.name = name

        self.evaluation_objects = evaluation_objects
        self.evaluators = evaluators

        self.frequency = frequency

        if callbacks_dir is not None:
            callbacks_dir = Path(callbacks_dir)
            callbacks_dir.mkdir(exist_ok=True, parents=True)
        self.callbacks_dir = callbacks_dir

        self.keep_progress = keep_progress

        self.args = args
        self.kwargs = kwargs

        self.id = uuid.uuid4()

    def cleanup(self, callbacks_dir, current_iteration):
        if \
                not current_iteration % self.frequency == 0 \
                or current_iteration <= self.frequency:
            return

        previous_iteration = current_iteration - self.frequency

        if self.callbacks_dir is not None:
            callbacks_dir = self.callbacks_dir

        if self.keep_progress:
            new_directory = callbacks_dir / "progress" / str(previous_iteration)
            new_directory.mkdir(exist_ok=True, parents=True)

        for file in callbacks_dir.iterdir():
            if not file.is_file():
                continue
            if self.keep_progress:
                shutil.copy(file, new_directory)
            file.unlink()

    def __call__(self, request, evaluation_object):
        if self.args is None:
            args = ()
        else:
            args = self.args

        if self.kwargs is None:
            kwargs = {}
        else:
            kwargs = self.kwargs

        signature = inspect.signature(self.callback).parameters
        if 'current_iteration' in signature:
            kwargs['current_iteration'] = self._current_iteration
        if 'individual' in signature:
            kwargs['individual'] = self._ind
        if 'evaluation_object' in signature:
            kwargs['evaluation_object'] = evaluation_object
        if 'callbacks_dir' in signature:
            if self.callbacks_dir is not None:
                callbacks_dir = self.callbacks_dir
            else:
                callbacks_dir = self._callbacks_dir
            kwargs['callbacks_dir'] = callbacks_dir

        self.callback(request, *args, **kwargs)

    evaluate = __call__

    def __str__(self):
        return self.name


class MetaScore(metaclass=StructMeta):
    """Wrapper class to evaluate meta scores."""

    meta_score = Callable()
    name = String()
    n_meta_scores = RangedInteger(lb=1)
    n_metrics = n_meta_scores
    bad_metrics = DependentlySizedNdArray(dep='n_metrics', default=np.inf)

    def __init__(
            self,
            meta_score,
            name,
            n_meta_scores=1,
            bad_metrics=np.inf,
            evaluation_objects=None,
            evaluators=None,
            labels=None):

        self.meta_score = meta_score
        self.name = name

        self.n_meta_scores = n_meta_scores

        if np.isscalar(bad_metrics):
            bad_metrics = np.tile(bad_metrics, n_meta_scores)
        self.bad_metrics = bad_metrics

        self.evaluation_objects = evaluation_objects
        self.evaluators = evaluators

        self.labels = labels

        self.id = uuid.uuid4()

    @property
    def labels(self):
        """list: List of metric labels."""
        if self._labels is not None:
            return self._labels

        try:
            labels = self.meta_score.labels
        except AttributeError:
            labels = [f'{self.name}']
            if self.n_metrics > 1:
                labels = [
                    f'{self.name}_{i}'
                    for i in range(self.n_metrics)
                ]
        return labels

    @labels.setter
    def labels(self, labels):
        if labels is not None:

            if len(labels) != self.n_metrics:
                raise CADETProcessError(
                    f"Expected {self.n_metrics} labels."
                )

        self._labels = labels

    def __call__(self, *args, **kwargs):
        m = self.meta_score(*args, **kwargs)

        return np.array(m, ndmin=1)

    evaluate = __call__

    def __str__(self):
        return self.name


class MultiCriteriaDecisionFunction(metaclass=StructMeta):
    """Wrapper class to evaluate multi-criteria decision functions."""

    decision_function = Callable()
    name = String()

    def __init__(self, decision_function, name):

        self.decision_function = decision_function
        self.name = name

        self.id = uuid.uuid4()

    def __call__(self, *args, **kwargs):
        return self.decision_function(*args, **kwargs)

    evaluate = __call__

    def __str__(self):
        return self.name


def approximate_jac(xk, f, epsilon, args=()):
    """Finite-difference approximation of the jacobian of a vector function

    Parameters
    ----------
    xk : array_like
        The coordinate vector at which to determine the jacobian of `f`.
    f : callable
        The function of which to determine the jacobian (partial derivatives).
        Should take `xk` as first argument, other arguments to `f` can be
        supplied in ``*args``.  Should return a vector, the values of the
        function at `xk`.
    epsilon : array_like
        Increment to `xk` to use for determining the function jacobian.
        If a scalar, uses the same finite difference delta for all partial
        derivatives.  If an array, should contain one value per element of
        `xk`.
    \\*args : args, optional
        Any other arguments that are to be passed to `f`.

    Returns
    -------
    grad : ndarray
        The partial derivatives of `f` to `xk`.

    Notes
    -----
    The function gradient is determined by the forward finite difference
    formula::

                 f(xk[i] + epsilon[i]) - f(xk[i])
        f'[:,i] = ---------------------------------
                            epsilon[i]

    """
    f0 = np.array(f(*((xk,) + args)))

    jac = np.zeros((len(f0), len(xk)), float)
    ei = np.zeros((len(xk),), float)
    for k in range(len(xk)):
        ei[k] = 1.0
        d = epsilon * ei
        f_k = np.array(f(*((xk + d,) + args)))
        jac[:, k] = (f_k - f0) / d[k]
        ei[k] = 0.0

    return jac<|MERGE_RESOLUTION|>--- conflicted
+++ resolved
@@ -2535,11 +2535,7 @@
         Parameters
         ----------
         x : list
-<<<<<<< HEAD
-            Optimization variables in untransformed parameter space.
-=======
             Value of the optimization variables in untransformed space.
->>>>>>> c8e53e35
 
         Returns
         -------
@@ -2704,28 +2700,6 @@
 
         """
         burn_in = int(burn_in)
-<<<<<<< HEAD
-=======
-
-        class CustomModel():
-            def __init__(self, log_space_indices: list):
-                self.log_space_indices = log_space_indices
-
-            def compute_negative_log_likelihood(self, x):
-                return np.sum(np.log(x[self.log_space_indices]))
-
-        log_space_indices = []
-        for i, var in enumerate(self.variables):
-            if (
-                    isinstance(var._transform, NormLogTransform)
-                    or
-                    (
-                        isinstance(var._transform, AutoTransform) and
-                        var._transform.use_log
-                    )
-            ):
-                log_space_indices.append(i)
->>>>>>> c8e53e35
 
         with warnings.catch_warnings():
             warnings.simplefilter("ignore")
